<?xml version='1.0' encoding='utf-8'?>
<sdf version="1.4">
  <world name="default">

    <light name="sun" type="directional">
      <cast_shadows>1</cast_shadows>
      <pose>0 0 10 0 -0 0</pose>
      <diffuse>0.8 0.8 0.8 1</diffuse>
      <specular>0.2 0.2 0.2 1</specular>
      <attenuation>
        <range>1000</range>
        <constant>0.9</constant>
        <linear>0.01</linear>
        <quadratic>0.001</quadratic>
      </attenuation>
      <direction>-0.5 0.1 -0.9</direction>
      <spot>
        <inner_angle>0</inner_angle>
        <outer_angle>0</outer_angle>
        <falloff>0</falloff>
      </spot>
    </light>
    <model name="ground_plane">
      <static>1</static>
      <link name="link">
        <collision name="collision">
          <geometry>
            <plane>
              <normal>0 0 1</normal>
              <size>100 100</size>
            </plane>
          </geometry>
          <surface>
            <friction>
              <ode>
                <mu>100</mu>
                <mu2>50</mu2>
              </ode>
              <torsional>
                <ode />
              </torsional>
            </friction>
            <contact>
              <ode />
            </contact>
            <bounce />
          </surface>
          <max_contacts>10</max_contacts>
        </collision>
        <visual name="visual">
          <cast_shadows>0</cast_shadows>
          <geometry>
            <plane>
              <normal>0 0 1</normal>
              <size>100 100</size>
            </plane>
          </geometry>
          <material>
            <script>
              <uri>file://media/materials/scripts/gazebo.material</uri>
              <name>Gazebo/Grey</name>
            </script>
          </material>
        </visual>
        <self_collide>0</self_collide>
        <enable_wind>0</enable_wind>
        <kinematic>0</kinematic>
      </link>
    </model>
    <gravity>0 0 -9.8</gravity>
    <magnetic_field>6e-06 2.3e-05 -4.2e-05</magnetic_field>
    <atmosphere type="adiabatic" />
    <physics type="ode">
      <max_step_size>0.001</max_step_size>
      <real_time_factor>1</real_time_factor>
      <real_time_update_rate>1000</real_time_update_rate>
    </physics>
    <scene>
      <ambient>0.4 0.4 0.4 1</ambient>
      <background>0.7 0.7 0.7 1</background>
      <shadows>1</shadows>
    </scene>
    <wind />
    <spherical_coordinates>
      <surface_model>EARTH_WGS84</surface_model>
      <latitude_deg>0</latitude_deg>
      <longitude_deg>0</longitude_deg>
      <elevation>0</elevation>
      <heading_deg>0</heading_deg>
    </spherical_coordinates>
<<<<<<< HEAD
  <actor name="human_0">
	<pose>2.36 2.18 1 0 0 0</pose>
=======
    <state world_name="default">
      <sim_time>0 0</sim_time>
      <real_time>0 0</real_time>
      <wall_time>1649821233 809078914</wall_time>
      <iterations>0</iterations>
      <model name="ground_plane">
        <pose>0 0 0 0 -0 0</pose>
        <scale>1 1 1</scale>
        <link name="link">
          <pose>0 0 0 0 -0 0</pose>
          <velocity>0 0 0 0 -0 0</velocity>
          <acceleration>0 0 0 0 -0 0</acceleration>
          <wrench>0 0 0 0 -0 0</wrench>
        </link>
      </model>
      <light name="sun">
        <pose>0 0 10 0 -0 0</pose>
      </light>
    </state>
    <gui fullscreen="0">
      <camera name="user_camera">
        <pose>11.0426 21.9041 29.5178 0 0.900977 -2.0681</pose>
        <view_controller>orbit</view_controller>
        <projection_type>perspective</projection_type>
      </camera>
    </gui>
  <actor name="human_1">
	<pose>5 -2 1 0 0 1.57</pose>
>>>>>>> fb32d9a8
	<skin>
		<filename>walk.dae</filename>
		<scale>1.0</scale>
	</skin>
	<animation name="walking">
		<filename>walk.dae</filename>
		<scale>1.0</scale>
		<interpolate_x>true</interpolate_x>
	</animation>
	<plugin name="human_1_plugin" filename="libPedestrianSFMPlugin.so">
		<collision scale="0.01 0.001 0.001">LHipJoint_LeftUpLeg_collision</collision>
		<collision scale="8.0 8.0 1.0">LeftUpLeg_LeftLeg_collision</collision>
		<collision scale="10.0 10.0 1.5">LeftLeg_LeftFoot_collision</collision>
		<collision scale="4.0 4.0 1.5">LeftFoot_LeftToeBase_collision</collision>
		<collision scale="0.01 0.001 0.001">RHipJoint_RightUpLeg_collision</collision>
		<collision scale="8.0 8.0 1.0">RightUpLeg_RightLeg_collision</collision>
		<collision scale="10.0 10.0 1.5">RightLeg_RightFoot_collision</collision>
		<collision scale="4.0 4.0 1.5">RightFoot_RightToeBase_collision</collision>
		<collision scale="0.01 0.001 0.001">Spine_Spine1_collision</collision>
		<collision scale="0.01 0.001 0.001">Neck_Neck1_collision</collision>
		<collision scale="5.0 5.0 3.0">Neck1_Head_collision</collision>
		<collision scale="0.01 0.001 0.001">LeftShoulder_LeftArm_collision</collision>
		<collision scale="5.0 5.0 1.0">LeftArm_LeftForeArm_collision</collision>
		<collision scale="5.0 5.0 1.0">LeftForeArm_LeftHand_collision</collision>
		<collision scale="4.0 4.0 3.0">LeftFingerBase_LeftHandIndex1_collision</collision>
		<collision scale="0.01 0.001 0.001">RightShoulder_RightArm_collision</collision>
		<collision scale="5.0 5.0 1.0">RightArm_RightForeArm_collision</collision>
		<collision scale="5.0 5.0 1.0">RightForeArm_RightHand_collision</collision>
		<collision scale="4.0 4.0 3.0">RightFingerBase_RightHandIndex1_collision</collision>
		<collision scale="12.0 20.0 5.0" pose="0.05 0 0 0 -0.2 0">LowerBack_Spine_collision</collision>
		<velocity>0.9</velocity>
		<radius>0.4</radius>
		<cycle>True</cycle>
		<animation_factor>5.1</animation_factor>
		<people_distance>6.0</people_distance>
		<goal_weight>2.0</goal_weight>
		<obstacle_weight>80.0</obstacle_weight>
		<group_gaze_weight>3.0</group_gaze_weight>
		<group_coh_weight>2.0</group_coh_weight>
		<group_rep_weight>1.0</group_rep_weight>
		<social_weight>10</social_weight>
		<time_delay>5</time_delay>
		<group>
			<model>human_2</model>
		</group>
		<ignore_obstacles>
			<model>ground_plane</model>
			<model>turtlebot3_waffle</model>
		</ignore_obstacles>
		<trajectory>
			<goalpoint>5 -2 1 0 0 0</goalpoint>
			<goalpoint>5 2 1 0 0 0</goalpoint>
		</trajectory>
	</plugin>
	<plugin name="pedestrian_visual" filename="libPedestrianVisualPlugin.so">
		<update_rate>5</update_rate>
	</plugin>
</actor>
<actor name="human_2">
	<pose>6 -3 1 0 0 0</pose>
	<skin>
		<filename>walk.dae</filename>
		<scale>1.0</scale>
	</skin>
	<animation name="walking">
		<filename>walk.dae</filename>
		<scale>1.0</scale>
		<interpolate_x>true</interpolate_x>
	</animation>
	<plugin name="human_2_plugin" filename="libPedestrianSFMPlugin.so">
		<collision scale="0.01 0.001 0.001">LHipJoint_LeftUpLeg_collision</collision>
		<collision scale="8.0 8.0 1.0">LeftUpLeg_LeftLeg_collision</collision>
		<collision scale="10.0 10.0 1.5">LeftLeg_LeftFoot_collision</collision>
		<collision scale="4.0 4.0 1.5">LeftFoot_LeftToeBase_collision</collision>
		<collision scale="0.01 0.001 0.001">RHipJoint_RightUpLeg_collision</collision>
		<collision scale="8.0 8.0 1.0">RightUpLeg_RightLeg_collision</collision>
		<collision scale="10.0 10.0 1.5">RightLeg_RightFoot_collision</collision>
		<collision scale="4.0 4.0 1.5">RightFoot_RightToeBase_collision</collision>
		<collision scale="0.01 0.001 0.001">Spine_Spine1_collision</collision>
		<collision scale="0.01 0.001 0.001">Neck_Neck1_collision</collision>
		<collision scale="5.0 5.0 3.0">Neck1_Head_collision</collision>
		<collision scale="0.01 0.001 0.001">LeftShoulder_LeftArm_collision</collision>
		<collision scale="5.0 5.0 1.0">LeftArm_LeftForeArm_collision</collision>
		<collision scale="5.0 5.0 1.0">LeftForeArm_LeftHand_collision</collision>
		<collision scale="4.0 4.0 3.0">LeftFingerBase_LeftHandIndex1_collision</collision>
		<collision scale="0.01 0.001 0.001">RightShoulder_RightArm_collision</collision>
		<collision scale="5.0 5.0 1.0">RightArm_RightForeArm_collision</collision>
		<collision scale="5.0 5.0 1.0">RightForeArm_RightHand_collision</collision>
		<collision scale="4.0 4.0 3.0">RightFingerBase_RightHandIndex1_collision</collision>
		<collision scale="12.0 20.0 5.0" pose="0.05 0 0 0 -0.2 0">LowerBack_Spine_collision</collision>
		<velocity>1.2</velocity>
		<radius>0.4</radius>
		<cycle>True</cycle>
		<animation_factor>5.1</animation_factor>
		<people_distance>6.0</people_distance>
		<goal_weight>2.0</goal_weight>
		<obstacle_weight>80.0</obstacle_weight>
		<group_gaze_weight>3.0</group_gaze_weight>
		<group_coh_weight>2.0</group_coh_weight>
		<group_rep_weight>1.0</group_rep_weight>
		<social_weight>15</social_weight>
		<time_delay>3</time_delay>
		<group>
			<model>human_1</model>
		</group>
		<ignore_obstacles>
			<model>ground_plane</model>
			<model>turtlebot3_waffle</model>
		</ignore_obstacles>
		<trajectory>
			<goalpoint>6 -3 1 0 0 0</goalpoint>
			<goalpoint>6 4 1 0 0 0</goalpoint>
		</trajectory>
	</plugin>
</actor>
<actor name="human_3">
	<pose>0 -4 1 0 0 0</pose>
	<skin>
		<filename>walk.dae</filename>
		<scale>1.0</scale>
	</skin>
	<animation name="walking">
		<filename>walk.dae</filename>
		<scale>1.0</scale>
		<interpolate_x>true</interpolate_x>
	</animation>
	<plugin name="human_3_plugin" filename="libPedestrianSFMPlugin.so">
		<collision scale="0.01 0.001 0.001">LHipJoint_LeftUpLeg_collision</collision>
		<collision scale="8.0 8.0 1.0">LeftUpLeg_LeftLeg_collision</collision>
		<collision scale="10.0 10.0 1.5">LeftLeg_LeftFoot_collision</collision>
		<collision scale="4.0 4.0 1.5">LeftFoot_LeftToeBase_collision</collision>
		<collision scale="0.01 0.001 0.001">RHipJoint_RightUpLeg_collision</collision>
		<collision scale="8.0 8.0 1.0">RightUpLeg_RightLeg_collision</collision>
		<collision scale="10.0 10.0 1.5">RightLeg_RightFoot_collision</collision>
		<collision scale="4.0 4.0 1.5">RightFoot_RightToeBase_collision</collision>
		<collision scale="0.01 0.001 0.001">Spine_Spine1_collision</collision>
		<collision scale="0.01 0.001 0.001">Neck_Neck1_collision</collision>
		<collision scale="5.0 5.0 3.0">Neck1_Head_collision</collision>
		<collision scale="0.01 0.001 0.001">LeftShoulder_LeftArm_collision</collision>
		<collision scale="5.0 5.0 1.0">LeftArm_LeftForeArm_collision</collision>
		<collision scale="5.0 5.0 1.0">LeftForeArm_LeftHand_collision</collision>
		<collision scale="4.0 4.0 3.0">LeftFingerBase_LeftHandIndex1_collision</collision>
		<collision scale="0.01 0.001 0.001">RightShoulder_RightArm_collision</collision>
		<collision scale="5.0 5.0 1.0">RightArm_RightForeArm_collision</collision>
		<collision scale="5.0 5.0 1.0">RightForeArm_RightHand_collision</collision>
		<collision scale="4.0 4.0 3.0">RightFingerBase_RightHandIndex1_collision</collision>
		<collision scale="12.0 20.0 5.0" pose="0.05 0 0 0 -0.2 0">LowerBack_Spine_collision</collision>
		<velocity>1.2</velocity>
		<radius>0.4</radius>
		<cycle>True</cycle>
		<animation_factor>5.1</animation_factor>
		<people_distance>6.0</people_distance>
		<goal_weight>2.0</goal_weight>
		<obstacle_weight>80.0</obstacle_weight>
		<group_gaze_weight>3.0</group_gaze_weight>
		<group_coh_weight>2.0</group_coh_weight>
		<group_rep_weight>1.0</group_rep_weight>
		<social_weight>5</social_weight>
		<time_delay>3</time_delay>
		<ignore_obstacles>
			<model>ground_plane</model>
			<model>turtlebot3_waffle</model>
		</ignore_obstacles>
		<trajectory>
			<goalpoint>0 -4 1 0 0 0</goalpoint>
			<goalpoint>0 0 1 0 0 0</goalpoint>
			<goalpoint>0 4 1 0 0 0</goalpoint>
		</trajectory>
	</plugin>
</actor>
</world>

</sdf><|MERGE_RESOLUTION|>--- conflicted
+++ resolved
@@ -88,39 +88,8 @@
       <elevation>0</elevation>
       <heading_deg>0</heading_deg>
     </spherical_coordinates>
-<<<<<<< HEAD
   <actor name="human_0">
 	<pose>2.36 2.18 1 0 0 0</pose>
-=======
-    <state world_name="default">
-      <sim_time>0 0</sim_time>
-      <real_time>0 0</real_time>
-      <wall_time>1649821233 809078914</wall_time>
-      <iterations>0</iterations>
-      <model name="ground_plane">
-        <pose>0 0 0 0 -0 0</pose>
-        <scale>1 1 1</scale>
-        <link name="link">
-          <pose>0 0 0 0 -0 0</pose>
-          <velocity>0 0 0 0 -0 0</velocity>
-          <acceleration>0 0 0 0 -0 0</acceleration>
-          <wrench>0 0 0 0 -0 0</wrench>
-        </link>
-      </model>
-      <light name="sun">
-        <pose>0 0 10 0 -0 0</pose>
-      </light>
-    </state>
-    <gui fullscreen="0">
-      <camera name="user_camera">
-        <pose>11.0426 21.9041 29.5178 0 0.900977 -2.0681</pose>
-        <view_controller>orbit</view_controller>
-        <projection_type>perspective</projection_type>
-      </camera>
-    </gui>
-  <actor name="human_1">
-	<pose>5 -2 1 0 0 1.57</pose>
->>>>>>> fb32d9a8
 	<skin>
 		<filename>walk.dae</filename>
 		<scale>1.0</scale>
